{
  "name": "mooltipage",
  "version": "0.0.1",
  "description": "Compile-time framework for creating large-scale static HTML websites",
  "homepage": "https://github.com/warriordog/mooltipage#readme",
  "repository": "github:warriordog/mooltipage",
  "keywords": [
    "web",
    "framework",
    "html",
    "static site",
    "ssg"
  ],
  "author": {
    "name": "Christopher Koehler",
    "email": "acomputerdog@gmail.com",
    "url": "https://github.com/warriordog"
  },
  "bugs": "https://github.com/warriordog/mooltipage/issues",
  "license": "MIT",
  "main": "dist/lib/index.js",
  "types": "dist/lib/index.d.ts",
  "files": [
    "dist/lib/**/*",
    "dist/bin/**/*",
    "README.md",
    "LICENSE"
  ],
  "directories": {
    "lib": "./dist/lib"
  },
  "scripts": {
    "clean": "node scripts/clean.js",
    "build": "tsc -b",
    "rebuild": "npm run clean && npm run build",
    "test": "npm run build && ava",
    "coverage": "npm run build && nyc ava",
    "typedoc": "typedoc src/lib",
    "makedocs": "node ./dist/bin/main.js --inPath=./docs/src --outPath=./docs/dist --formatter=minimized ./docs/src/index.html ./docs/src/sections",
    "docs": "npm run rebuild && npm run coverage && npm run typedoc && npm run makedocs",
    "lint": "eslint --ext .js,.ts src",
    "lint-fix": "npm run lint -- --fix",
    "prepublishOnly": "npm run rebuild && npm run lint && npm run coverage && npm run typedoc && npm run makedocs",
    "debugtest": "ava --serial --verbose"
  },
  "bin": {
    "mooltipage": "./dist/bin/main.js"
  },
  "dependencies": {
    "htmlparser2": "^5.0.0"
  },
  "devDependencies": {
    "@ava/typescript": "^1.1.1",
<<<<<<< HEAD
    "@types/node": "^14.11.5",
    "@typescript-eslint/eslint-plugin": "^4.4.0",
    "@typescript-eslint/parser": "^4.3.0",
=======
    "@types/node": "^14.11.2",
    "@typescript-eslint/eslint-plugin": "^4.3.0",
    "@typescript-eslint/parser": "^4.4.0",
>>>>>>> 8516abb7
    "ava": "^3.13.0",
    "eslint": "^7.10.0",
    "husky": "^4.3.0",
    "lint-staged": "^10.4.0",
    "nyc": "^15.1.0",
    "typedoc": "^0.19.2",
    "typescript": "^4.0.3"
  },
  "husky": {
    "hooks": {
      "pre-commit": "lint-staged"
    }
  },
  "lint-staged": {
    "./**/*.ts": [
      "npm run lint",
      "npm build"
    ]
  }
}<|MERGE_RESOLUTION|>--- conflicted
+++ resolved
@@ -51,15 +51,9 @@
   },
   "devDependencies": {
     "@ava/typescript": "^1.1.1",
-<<<<<<< HEAD
     "@types/node": "^14.11.5",
     "@typescript-eslint/eslint-plugin": "^4.4.0",
-    "@typescript-eslint/parser": "^4.3.0",
-=======
-    "@types/node": "^14.11.2",
-    "@typescript-eslint/eslint-plugin": "^4.3.0",
     "@typescript-eslint/parser": "^4.4.0",
->>>>>>> 8516abb7
     "ava": "^3.13.0",
     "eslint": "^7.10.0",
     "husky": "^4.3.0",
